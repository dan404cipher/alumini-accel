import React from "react";
import { Toaster } from "@/components/ui/toaster";
import { Toaster as Sonner } from "@/components/ui/sonner";
import { TooltipProvider } from "@/components/ui/tooltip";
import { QueryClient, QueryClientProvider } from "@tanstack/react-query";
import { BrowserRouter, Routes, Route } from "react-router-dom";
import { AuthProvider } from "@/contexts/AuthContext";
import { NotificationProvider } from "@/contexts/NotificationContext";
import { MessagesProvider } from "@/contexts/MessagesContext";
import { ProtectedRoute } from "@/components/ProtectedRoute";
import Index from "./pages/Index";
import NotFound from "./pages/NotFound";
import Login from "./pages/Login";
import ResetPassword from "./pages/ResetPassword";
import VerifyEmail from "./pages/VerifyEmail";
import Profile from "./pages/Profile";
import Settings from "./pages/Settings";
import PrivacyPolicy from "./pages/PrivacyPolicy";
import TermsOfService from "./pages/TermsOfService";
import CookiePolicy from "./pages/CookiePolicy";
import Dashboard from "./components/Dashboard";
import AlumniDirectory from "./components/AlumniDirectory";
import JobBoard from "./components/JobBoard";

import EventsMeetups from "./components/EventsMeetups";
import Recognition from "./components/Recognition";
import Layout from "./components/Layout";
import NewsDetail from "./pages/NewsDetail";
import AlumniProfile from "./components/AlumniProfile";
import AboutUs from "./pages/AboutUs";
import Gallery from "./pages/Gallery";
import Connections from "./pages/Connections";
import Messages from "./pages/Messages";
import CommunityDetailNew from "./pages/CommunityDetailNew";
<<<<<<< HEAD
import MenteeRegistration from "./pages/MenteeRegistration";
import { ApprovalWorkflow } from "./components/mentorship-system/ApprovalWorkflow";
import { MatchingDashboard } from "./components/mentorship-system/MatchingDashboard";
import { MenteeMentorSelection } from "./components/mentorship-system/MenteeMentorSelection";
import { MentorMatchRequests } from "./components/mentorship-system/MentorMatchRequests";
import { ProgramMentorRegistration } from "./components/mentorship-system/ProgramMentorRegistration";
import { PublishedMentors } from "./pages/PublishedMentors";
import { MentoringPrograms } from "./pages/MentoringPrograms";
import SendInvitationsPage from "./pages/SendInvitations";
import { YourMentees } from "./pages/YourMentees";
import { RegisteredProgramDetail } from "./pages/RegisteredProgramDetail";
=======
import SocketTest from "./pages/SocketTest";
import SocketDebug from "./pages/SocketDebug";
import TestWelcomeEmail from "./pages/TestWelcomeEmail";
>>>>>>> 51eb6bde

const queryClient = new QueryClient();

const App = () => {
  // Ensure body and html allow scrolling
  React.useEffect(() => {
    document.body.style.overflow = "auto";
    document.documentElement.style.overflow = "auto";
    document.body.style.height = "auto";
    document.documentElement.style.height = "auto";
  }, []);

  return (
    <QueryClientProvider client={queryClient}>
      <AuthProvider>
<<<<<<< HEAD
        <TooltipProvider>
          <Toaster />
          <Sonner />
          <BrowserRouter>
            <Routes>
              {/* Public routes */}
              <Route path="/" element={<Index />} />
              <Route path="/login" element={<Login />} />
              <Route path="/about" element={<AboutUs />} />
              <Route path="/gallery" element={<Gallery />} />
              <Route path="/connections" element={<Connections />} />
              <Route
                path="/connections/my-connections"
                element={<Connections />}
              />
              <Route path="/connections/pending" element={<Connections />} />
              <Route path="/connections/find" element={<Connections />} />
              <Route path="/messages" element={<Messages />} />
              <Route path="/messages/inbox" element={<Messages />} />
              <Route path="/messages/sent" element={<Messages />} />
              <Route path="/messages/drafts" element={<Messages />} />
              <Route path="/privacy" element={<PrivacyPolicy />} />
              <Route path="/terms" element={<TermsOfService />} />
              <Route path="/cookies" element={<CookiePolicy />} />
              <Route
                path="/mentee-registration"
                element={<MenteeRegistration />}
              />
              <Route
                path="/mentor-registration"
                element={
                  <ProtectedRoute>
                    <ProgramMentorRegistration />
                  </ProtectedRoute>
                }
              />
              <Route
                path="/your-mentees"
                element={
                  <ProtectedRoute>
                    <YourMentees />
                  </ProtectedRoute>
                }
              />
              <Route
                path="/registered-program-detail"
                element={
                  <ProtectedRoute>
                    <RegisteredProgramDetail />
                  </ProtectedRoute>
                }
              />

              {/* Protected routes */}
              <Route
                path="/profile"
                element={
                  <ProtectedRoute>
                    <Profile />
                  </ProtectedRoute>
                }
              />

              <Route path="/alumni/:id" element={<AlumniProfile />} />

              <Route
                path="/settings"
                element={
                  <ProtectedRoute>
                    <Settings />
                  </ProtectedRoute>
                }
              />
              <Route
                path="/dashboard"
                element={
                  <ProtectedRoute>
                    <Layout />
                  </ProtectedRoute>
                }
              />

              <Route
                path="/alumni"
                element={
                  <ProtectedRoute>
                    <Layout />
                  </ProtectedRoute>
                }
              />

              <Route
                path="/users"
                element={
                  <ProtectedRoute>
                    <Layout />
                  </ProtectedRoute>
                }
              />

              <Route
                path="/news"
                element={
                  <ProtectedRoute>
                    <Layout />
                  </ProtectedRoute>
                }
              />

              <Route
                path="/news/:id"
                element={
                  <ProtectedRoute>
                    <NewsDetail />
                  </ProtectedRoute>
                }
              />

              <Route
                path="/jobs/:id"
                element={
                  <ProtectedRoute>
                    <Layout />
                  </ProtectedRoute>
                }
              />

              <Route
                path="/jobs"
                element={
                  <ProtectedRoute>
                    <Layout />
                  </ProtectedRoute>
                }
              />

              <Route
                path="/events"
                element={
                  <ProtectedRoute>
                    <Layout />
                  </ProtectedRoute>
                }
              />

              <Route
                path="/events/:id"
                element={
                  <ProtectedRoute>
                    <Layout />
                  </ProtectedRoute>
                }
              />

              <Route
                path="/recognition"
                element={
                  <ProtectedRoute>
                    <Layout />
                  </ProtectedRoute>
                }
              />

              <Route
                path="/community"
                element={
                  <ProtectedRoute>
                    <Layout />
                  </ProtectedRoute>
                }
              />

              <Route
                path="/community/:id"
                element={
                  <ProtectedRoute>
                    <Layout />
                  </ProtectedRoute>
                }
              />

              <Route
                path="/donations"
                element={
                  <ProtectedRoute>
                    <Layout />
                  </ProtectedRoute>
                }
              />

              <Route
                path="/mentorship"
                element={
                  <ProtectedRoute>
                    <Layout />
                  </ProtectedRoute>
                }
              />
              <Route
                path="/mentoring-approvals"
                element={
                  <ProtectedRoute>
                    <ApprovalWorkflow />
                  </ProtectedRoute>
                }
              />
              <Route
                path="/matching-dashboard"
                element={
                  <ProtectedRoute>
                    <MatchingDashboard />
                  </ProtectedRoute>
                }
              />
              <Route
                path="/mentee-mentor-selection"
                element={<MenteeMentorSelection />}
              />
              <Route
                path="/mentor-match-requests"
                element={
                  <ProtectedRoute>
                    <MentorMatchRequests />
                  </ProtectedRoute>
                }
              />
              <Route
                path="/published-mentors/:programId"
                element={<PublishedMentors />}
              />
              <Route
                path="/mentoring-programs"
                element={
                  <ProtectedRoute>
                    <MentoringPrograms />
                  </ProtectedRoute>
                }
              />
              <Route
                path="/mentoring-programs/:id"
                element={
                  <ProtectedRoute>
                    <MentoringPrograms />
                  </ProtectedRoute>
                }
              />
              <Route
                path="/send-invitations"
                element={
                  <ProtectedRoute>
                    <SendInvitationsPage />
                  </ProtectedRoute>
                }
              />

              <Route
                path="/admin"
                element={
                  <ProtectedRoute>
                    <AdminDashboard />
                  </ProtectedRoute>
                }
              />

              {/* Catch-all route */}
              <Route path="*" element={<NotFound />} />
            </Routes>
          </BrowserRouter>
        </TooltipProvider>
=======
        <NotificationProvider>
          <MessagesProvider>
            <TooltipProvider>
              <Toaster />
              <Sonner />
              <BrowserRouter>
                <Routes>
                  {/* Public routes */}
                  <Route path="/" element={<Index />} />
                  <Route path="/login" element={<Login />} />
                  <Route path="/reset-password" element={<ResetPassword />} />
                  <Route path="/verify-email" element={<VerifyEmail />} />
                  <Route path="/about" element={<AboutUs />} />
                  <Route path="/privacy" element={<PrivacyPolicy />} />
                  <Route path="/terms" element={<TermsOfService />} />
                  <Route path="/cookies" element={<CookiePolicy />} />

                  {/* Protected routes */}
                  <Route
                    path="/profile"
                    element={
                      <ProtectedRoute>
                        <Profile />
                      </ProtectedRoute>
                    }
                  />

                  <Route path="/alumni/:id" element={<AlumniProfile />} />

                  <Route
                    path="/settings"
                    element={
                      <ProtectedRoute>
                        <Settings />
                      </ProtectedRoute>
                    }
                  />
                  <Route
                    path="/dashboard"
                    element={
                      <ProtectedRoute>
                        <Layout />
                      </ProtectedRoute>
                    }
                  />

                  <Route
                    path="/alumni"
                    element={
                      <ProtectedRoute>
                        <Layout />
                      </ProtectedRoute>
                    }
                  />

                  <Route
                    path="/users"
                    element={
                      <ProtectedRoute>
                        <Layout />
                      </ProtectedRoute>
                    }
                  />

                  <Route
                    path="/news"
                    element={
                      <ProtectedRoute>
                        <Layout />
                      </ProtectedRoute>
                    }
                  />

                  <Route
                    path="/news/:id"
                    element={
                      <ProtectedRoute>
                        <NewsDetail />
                      </ProtectedRoute>
                    }
                  />

                  <Route
                    path="/jobs/:id"
                    element={
                      <ProtectedRoute>
                        <Layout />
                      </ProtectedRoute>
                    }
                  />

                  <Route
                    path="/jobs"
                    element={
                      <ProtectedRoute>
                        <Layout />
                      </ProtectedRoute>
                    }
                  />

                  <Route
                    path="/events"
                    element={
                      <ProtectedRoute>
                        <Layout />
                      </ProtectedRoute>
                    }
                  />

                  <Route
                    path="/events/:id"
                    element={
                      <ProtectedRoute>
                        <Layout />
                      </ProtectedRoute>
                    }
                  />

                  <Route
                    path="/recognition"
                    element={
                      <ProtectedRoute>
                        <Layout />
                      </ProtectedRoute>
                    }
                  />

                  <Route
                    path="/community"
                    element={
                      <ProtectedRoute>
                        <Layout />
                      </ProtectedRoute>
                    }
                  />

                  <Route
                    path="/community/:id"
                    element={
                      <ProtectedRoute>
                        <Layout />
                      </ProtectedRoute>
                    }
                  />

                  <Route
                    path="/donations"
                    element={
                      <ProtectedRoute>
                        <Layout />
                      </ProtectedRoute>
                    }
                  />

                  <Route
                    path="/mentorship"
                    element={
                      <ProtectedRoute>
                        <Layout />
                      </ProtectedRoute>
                    }
                  />

                  <Route
                    path="/gallery"
                    element={
                      <ProtectedRoute>
                        <Layout />
                      </ProtectedRoute>
                    }
                  />

                  <Route
                    path="/connections"
                    element={
                      <ProtectedRoute>
                        <Layout />
                      </ProtectedRoute>
                    }
                  />

                  <Route
                    path="/connections/my-connections"
                    element={
                      <ProtectedRoute>
                        <Layout />
                      </ProtectedRoute>
                    }
                  />

                  <Route
                    path="/connections/pending"
                    element={
                      <ProtectedRoute>
                        <Layout />
                      </ProtectedRoute>
                    }
                  />

                  <Route
                    path="/connections/find"
                    element={
                      <ProtectedRoute>
                        <Layout />
                      </ProtectedRoute>
                    }
                  />

                  <Route
                    path="/messages"
                    element={
                      <ProtectedRoute>
                        <Layout />
                      </ProtectedRoute>
                    }
                  />

                  <Route
                    path="/messages/inbox"
                    element={
                      <ProtectedRoute>
                        <Layout />
                      </ProtectedRoute>
                    }
                  />

                  <Route
                    path="/messages/sent"
                    element={
                      <ProtectedRoute>
                        <Layout />
                      </ProtectedRoute>
                    }
                  />

                  <Route
                    path="/messages/drafts"
                    element={
                      <ProtectedRoute>
                        <Layout />
                      </ProtectedRoute>
                    }
                  />

                  <Route
                    path="/socket-test"
                    element={
                      <ProtectedRoute>
                        <SocketTest />
                      </ProtectedRoute>
                    }
                  />

                  <Route
                    path="/socket-debug"
                    element={
                      <ProtectedRoute>
                        <SocketDebug />
                      </ProtectedRoute>
                    }
                  />

                  <Route
                    path="/test-welcome-email"
                    element={
                      <ProtectedRoute>
                        <TestWelcomeEmail />
                      </ProtectedRoute>
                    }
                  />

                  {/* Catch-all route */}
                  <Route path="*" element={<NotFound />} />
                </Routes>
              </BrowserRouter>
            </TooltipProvider>
          </MessagesProvider>
        </NotificationProvider>
>>>>>>> 51eb6bde
      </AuthProvider>
    </QueryClientProvider>
  );
};

export default App;<|MERGE_RESOLUTION|>--- conflicted
+++ resolved
@@ -32,7 +32,6 @@
 import Connections from "./pages/Connections";
 import Messages from "./pages/Messages";
 import CommunityDetailNew from "./pages/CommunityDetailNew";
-<<<<<<< HEAD
 import MenteeRegistration from "./pages/MenteeRegistration";
 import { ApprovalWorkflow } from "./components/mentorship-system/ApprovalWorkflow";
 import { MatchingDashboard } from "./components/mentorship-system/MatchingDashboard";
@@ -44,11 +43,9 @@
 import SendInvitationsPage from "./pages/SendInvitations";
 import { YourMentees } from "./pages/YourMentees";
 import { RegisteredProgramDetail } from "./pages/RegisteredProgramDetail";
-=======
 import SocketTest from "./pages/SocketTest";
 import SocketDebug from "./pages/SocketDebug";
 import TestWelcomeEmail from "./pages/TestWelcomeEmail";
->>>>>>> 51eb6bde
 
 const queryClient = new QueryClient();
 
@@ -64,7 +61,6 @@
   return (
     <QueryClientProvider client={queryClient}>
       <AuthProvider>
-<<<<<<< HEAD
         <TooltipProvider>
           <Toaster />
           <Sonner />
@@ -334,7 +330,6 @@
             </Routes>
           </BrowserRouter>
         </TooltipProvider>
-=======
         <NotificationProvider>
           <MessagesProvider>
             <TooltipProvider>
@@ -613,7 +608,6 @@
             </TooltipProvider>
           </MessagesProvider>
         </NotificationProvider>
->>>>>>> 51eb6bde
       </AuthProvider>
     </QueryClientProvider>
   );
