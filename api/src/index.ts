// Load environment variables FIRST - before any other imports
import dotenv from "dotenv";
dotenv.config();

import express from "express";
import { createServer } from "http";
import cors from "cors";
import helmet from "helmet";
import compression from "compression";
import rateLimit from "express-rate-limit";
import mongoSanitize from "express-mongo-sanitize";
// import xss from 'xss-clean';
// import hpp from 'hpp';
import "express-async-errors";

// Import configurations
import connectDB from "./config/database";
import { logger } from "./utils/logger";
import SocketService from "./services/socketService";

// Import middleware
import { globalErrorHandler, notFound } from "./middleware/errorHandler";
import { rateLimit as customRateLimit } from "./middleware/auth";

// Import routes
import authRoutes from "./routes/auth";
import userRoutes from "./routes/users";
import alumniRoutes from "./routes/alumni";
import jobRoutes from "./routes/jobs";
import eventRoutes from "./routes/events";
import newsRoutes from "./routes/news";
import savedNewsRoutes from "./routes/savedNewsRoutes";
import jobApplicationRoutes from "./routes/jobApplicationRoutes";
import mentorshipRoutes from "./routes/mentorship";
import donationRoutes from "./routes/donations";
import invitationRoutes from "./routes/invitations";
import docsRoutes from "./routes/docs";
import galleryRoutes from "./routes/gallery";
import connectionRoutes from "./routes/connection";
import messageRoutes from "./routes/message";
import notificationRoutes from "./routes/notification";
import tenantRoutes from "./routes/tenantRoutes";
import campaignRoutes from "./routes/campaignRoutes";
import communityRoutes from "./routes/community";
import communitiesRoutes from "./routes/communities";
import communityPostsRoutes from "./routes/communityPosts";
import communityMembershipsRoutes from "./routes/communityMemberships";
import communityCommentsRoutes from "./routes/communityComments";
import uploadRoutes from "./routes/upload";
import likesRoutes from "./routes/likes";
import commentsRoutes from "./routes/comments";
import sharesRoutes from "./routes/shares";
<<<<<<< HEAD
import mentoringProgramRoutes from "./routes/mentoringProgram";
import mentorRegistrationRoutes from "./routes/mentorRegistration";
import menteeRegistrationRoutes from "./routes/menteeRegistration";
import mentoringApprovalRoutes from "./routes/mentoringApproval";
import emailTemplateRoutes from "./routes/emailTemplate";
import matchingRoutes from "./routes/matching";
import mentorshipCommunicationRoutes from "./routes/mentorshipCommunication";
import programChatRoutes from "./routes/programChat";

// Load environment variables
dotenv.config();
=======
import paymentRoutes from "./routes/payment";
import reportRoutes from "./routes/reports";
import categoryRoutes from "./routes/category";
import cron from "node-cron";
import Event from "./models/Event";
import Tenant from "./models/Tenant";
import { emailService } from "./services/emailService";
>>>>>>> 51eb6bde

const app = express();
const server = createServer(app);
// Set server timeout to 10 minutes for bulk operations
server.timeout = 600000; // 10 minutes
server.keepAliveTimeout = 65000; // 65 seconds
server.headersTimeout = 66000; // 66 seconds
const PORT = process.env.PORT || 3000;
const NODE_ENV = process.env.NODE_ENV || "development";

// Initialize Socket.IO service
let socketService: SocketService;

// Connect to database
const startServer = async () => {
  try {
    // Try to connect to database, but don't block server startup if it fails
    connectDB().catch((error) => {
      logger.error("MongoDB connection failed, but continuing server startup:", error);
      logger.warn("Server will start without database connection. Some features may not work.");
    });

    // Initialize Socket.IO
    socketService = new SocketService(server);

    // Start server
    server.listen(PORT, () => {
      logger.info(
        `🚀 AlumniAccel API server running on port ${PORT} in ${NODE_ENV} mode`
      );
      logger.info(
        `📊 Health check available at http://localhost:${PORT}/health`
      );
      logger.info(
        `🔗 API documentation available at http://localhost:${PORT}/api/v1/docs`
      );
<<<<<<< HEAD
    }).on("error", (error: NodeJS.ErrnoException) => {
      if (error.code === "EADDRINUSE") {
        logger.error(`Port ${PORT} is already in use. Please kill the process using this port or use a different port.`);
        logger.info(`To find and kill the process: lsof -ti:${PORT} | xargs kill -9`);
        process.exit(1);
      } else {
        logger.error("Failed to start server:", error);
        process.exit(1);
=======
      logger.info(
        `🔌 Socket.IO server initialized for real-time communication`
      );

      // Schedule daily event reminder emails at 9:00 AM server time
      try {
        cron.schedule("0 9 * * *", async () => {
          try {
            const now = new Date();
            const start = new Date(now);
            start.setDate(now.getDate() + 1);
            start.setHours(0, 0, 0, 0);
            const end = new Date(start);
            end.setHours(23, 59, 59, 999);

            const events = await Event.find({
              startDate: { $gte: start, $lte: end },
            })
              .populate("attendees.userId", "email firstName lastName")
              .populate("organizer", "firstName lastName");

            for (const evt of events) {
              const attendees = Array.isArray(evt.attendees) ? evt.attendees : [];
              for (const a of attendees) {
                if (!a || a.status !== "registered" || a.reminderSent) continue;
                const user: any = a.userId;
                if (!user?.email) continue;
                const tenant = (evt as any).tenantId
                  ? await Tenant.findById((evt as any).tenantId)
                  : null;
                await emailService.sendEventReminderEmail({
                  to: user.email,
                  attendeeName: `${user.firstName || ""} ${user.lastName || ""}`.trim() || user.email,
                  eventTitle: (evt as any).title,
                  eventDescription: (evt as any).description,
                  startDate: (evt as any).startDate,
                  endDate: (evt as any).endDate,
                  location: (evt as any).location,
                  isOnline: (evt as any).isOnline,
                  meetingLink: (evt as any).meetingLink,
                  price: (evt as any).price,
                  image: (evt as any).image,
                  collegeName: tenant?.name,
                  organizerName: (evt as any).organizer ? `${(evt as any).organizer.firstName || ""} ${(evt as any).organizer.lastName || ""}`.trim() : undefined,
                  speakers: Array.isArray((evt as any).speakers) ? ((evt as any).speakers as any) : undefined,
                  agenda: Array.isArray((evt as any).agenda) ? ((evt as any).agenda as any) : undefined,
                });
                a.reminderSent = true;
              }
              await (evt as any).save();
            }
          } catch (err) {
            logger.warn("Reminder email job failed", err);
          }
        });
        logger.info("⏰ Daily reminder email job scheduled for 09:00");
      } catch (e) {
        logger.warn("Failed to schedule reminder job", e);
>>>>>>> 51eb6bde
      }
    });
  } catch (error: any) {
    logger.error("Failed to start server:", {
      error: error?.message || error,
      stack: error?.stack,
    });
    // Only exit if it's a critical startup error
    if (error?.code === "EADDRINUSE" || error?.code === "ECONNREFUSED") {
      process.exit(1);
    }
    // For other errors, log and try to continue
    logger.warn("Non-critical startup error, attempting to continue...");
  }
};

// Security middleware
app.use(
  helmet({
    contentSecurityPolicy: {
      directives: {
        defaultSrc: ["'self'"],
        styleSrc: ["'self'", "'unsafe-inline'"],
        scriptSrc: ["'self'"],
        imgSrc: ["'self'", "data:", "https:", "http://localhost:3000"],
      },
    },
    crossOriginResourcePolicy: { policy: "cross-origin" },
  })
);

// CORS configuration
app.use(
  cors({
    origin:
      process.env.NODE_ENV === "production"
        ? process.env.ALLOWED_ORIGINS?.split(",") || ["http://localhost:3000"]
        : [
            "http://localhost:5173",
            "http://localhost:8080",
            "http://localhost:8081",
            "http://localhost:8082",
            "http://localhost:8083",
            "http://localhost:3000",
          ], // Explicitly allow frontend and backend origins
    credentials: true,
    methods: ["GET", "POST", "PUT", "DELETE", "PATCH"],
    allowedHeaders: ["Content-Type", "Authorization", "X-Requested-With"],
  })
);

// Body parsing middleware
app.use(express.json({ limit: "10mb" }));
app.use(express.urlencoded({ extended: true, limit: "10mb" }));

// Static file serving for uploads
app.use("/uploads", express.static("uploads"));

// Compression middleware
app.use(compression());

// Data sanitization against NoSQL query injection
app.use(mongoSanitize());

// Data sanitization against XSS
// app.use(xss());

// Prevent parameter pollution
// app.use(hpp());

// Rate limiting
const limiter = rateLimit({
  windowMs: parseInt(process.env.RATE_LIMIT_WINDOW_MS || "60000"), // 1 minute
  max: parseInt(process.env.RATE_LIMIT_MAX_REQUESTS || "200"), // limit each IP to 200 requests per minute
  message: {
    success: false,
    message: "Too many requests from this IP, please try again later.",
  },
  standardHeaders: true,
  legacyHeaders: false,
  skip: (req) => {
    // Skip rate limiting for authentication, connection, and community endpoints
    return (
      req.path === "/v1/auth/me" ||
      req.path.endsWith("/auth/me") ||
      req.path === "/v1/auth/login" ||
      req.path.endsWith("/auth/login") ||
      req.path === "/v1/auth/register" ||
      req.path.endsWith("/auth/register") ||
      req.path === "/v1/auth/refresh" ||
      req.path.endsWith("/auth/refresh") ||
      req.path.startsWith("/v1/connections/check/") ||
      req.path.includes("/connections/check/") ||
      req.path.startsWith("/v1/community/") ||
      req.path.includes("/community/") ||
      req.path.startsWith("/v1/communities/") ||
      req.path.includes("/communities/") ||
      req.path.startsWith("/v1/community-posts/") ||
      req.path.includes("/community-posts/") ||
      req.path.startsWith("/v1/community-memberships/") ||
      req.path.includes("/community-memberships/") ||
      req.path.startsWith("/v1/community-comments/") ||
      req.path.includes("/community-comments/")
    );
  },
});

app.use("/api/", limiter);

// Custom rate limiting for specific endpoints
app.use("/api/auth/", customRateLimit(100, 900000)); // 100 requests per 15 minutes for auth
app.use("/api/users/", customRateLimit(50, 900000)); // 50 requests per 15 minutes for users

// Request logging middleware
app.use((req, res, next) => {
  logger.info(`${req.method} ${req.path}`, {
    ip: req.ip,
    userAgent: req.get("User-Agent"),
    timestamp: new Date().toISOString(),
  });
  next();
});

// Health check endpoint
app.get("/health", (req, res) => {
  res.status(200).json({
    success: true,
    message: "AlumniAccel API is running",
    timestamp: new Date().toISOString(),
    environment: NODE_ENV,
    version: process.env.npm_package_version || "1.0.0",
  });
});

// Test endpoint for static files
app.get("/test-uploads", (req, res) => {
  res.status(200).json({
    success: true,
    message: "Static files are accessible",
    uploadsPath: "/uploads",
    timestamp: new Date().toISOString(),
  });
});

// Preview welcome email template
app.get("/preview-welcome-email", (req, res) => {
  const { emailService } = require("./services/emailService");
  const frontendUrl = process.env.FRONTEND_URL || "http://localhost:8080";

  const sampleData = {
    firstName: req.query.firstName || "Benjamin",
    lastName: req.query.lastName || "Johnson",
    email: req.query.email || "benjamin.johnson@example.com",
    collegeName: req.query.collegeName || "Alumni Accel",
    activationLink: `${frontendUrl}/verify-email?token=sample_token`,
    portalUrl: frontendUrl,
    password: req.query.password || "TempPassword123!",
    senderName: req.query.senderName || "Alumni Relations Team",
    senderTitle: req.query.senderTitle || "Alumni Relations Manager",
    senderEmail:
      req.query.senderEmail ||
      process.env.SMTP_USER ||
      "alumni@alumniaccel.com",
    senderPhone: req.query.senderPhone || "1234567890",
  };

  const html = emailService.generateWelcomeEmailHTML(sampleData);
  res.send(html);
});

// Check SMTP configuration
app.get("/check-smtp-config", (req, res) => {
  const hasUser = !!process.env.SMTP_USER;
  const hasPass = !!process.env.SMTP_PASS;
  const smtpHost = process.env.SMTP_HOST || "smtp.gmail.com";
  const smtpPort = process.env.SMTP_PORT || "587";

  return res.json({
    success: true,
    configured: hasUser && hasPass,
    details: {
      hasUser,
      hasPass,
      smtpHost,
      smtpPort,
      user: hasUser
        ? process.env.SMTP_USER?.replace(/(.{2}).*(@.*)/, "$1****$2")
        : "Not set",
    },
    message:
      hasUser && hasPass
        ? "SMTP is configured"
        : "SMTP is not configured. Please set SMTP_USER and SMTP_PASS in your .env file.",
  });
});

// Test SMTP connection
app.post("/test-smtp-connection", async (req, res) => {
  try {
    const nodemailer = require("nodemailer");
    const { logger } = require("./utils/logger");

    if (!process.env.SMTP_USER || !process.env.SMTP_PASS) {
      return res.status(400).json({
        success: false,
        message: "SMTP credentials not configured",
      });
    }

    const isGmail = (process.env.SMTP_HOST || "smtp.gmail.com").includes(
      "gmail"
    );
    const smtpPort = parseInt(process.env.SMTP_PORT || "587");

    const testTransporter = nodemailer.createTransport({
      host: process.env.SMTP_HOST || "smtp.gmail.com",
      port: smtpPort,
      secure: smtpPort === 465,
      requireTLS: isGmail && smtpPort === 587,
      auth: {
        user: process.env.SMTP_USER,
        pass: process.env.SMTP_PASS,
      },
      tls: {
        rejectUnauthorized: false,
      },
    });

    // Test the connection
    await testTransporter.verify();

    return res.json({
      success: true,
      message: "SMTP connection successful! Your credentials are working.",
    });
  } catch (error: any) {
    const { logger } = require("./utils/logger");
    logger.error("SMTP connection test failed:", error);

    let errorMessage = error.message || "Unknown error";

    if (
      errorMessage.includes("Invalid login") ||
      errorMessage.includes("authentication") ||
      errorMessage.includes("credentials")
    ) {
      errorMessage =
        "Authentication failed. Please verify:\n1. You're using an App Password (not regular password)\n2. 2-Step Verification is enabled\n3. The App Password is correct (16 characters, no spaces)\n4. Try generating a NEW App Password at https://myaccount.google.com/apppasswords";
    }

    return res.status(500).json({
      success: false,
      message: errorMessage,
      error: error.toString(),
    });
  }
});

// Test endpoint to send welcome email
app.post("/test-send-welcome-email", async (req, res) => {
  try {
    const { emailService } = require("./services/emailService");
    const { logger } = require("./utils/logger");

    // Check SMTP configuration first
    if (!process.env.SMTP_USER || !process.env.SMTP_PASS) {
      return res.status(400).json({
        success: false,
        message:
          "SMTP credentials not configured. Please set SMTP_USER and SMTP_PASS in your .env file.",
        help: "Add these to your .env file:\nSMTP_USER=your-email@gmail.com\nSMTP_PASS=your-app-password\nSMTP_HOST=smtp.gmail.com\nSMTP_PORT=587",
      });
    }

    const {
      email,
      firstName = "Test",
      lastName = "User",
      collegeName = "AlumniAccel College",
      password = "TestPassword123!",
    } = req.body;

    if (!email) {
      return res.status(400).json({
        success: false,
        message: "Email is required",
      });
    }

    const frontendUrl = process.env.FRONTEND_URL || "http://localhost:8080";
    const activationToken = "test_token_" + Date.now();
    const activationLink = `${frontendUrl}/verify-email?token=${activationToken}`;

    const emailData = {
      firstName: firstName,
      lastName: lastName,
      email: email,
      collegeName: collegeName,
      activationLink: activationLink,
      portalUrl: frontendUrl,
      password: password,
      senderName: "Alumni Relations Team",
      senderTitle: "Alumni Relations Manager",
      senderEmail: "alumni@alumniaccel.com",
      senderPhone: "1234567890",
    };

    logger.info(`Sending test welcome email to ${email}`);
    const result = await emailService.sendAlumniWelcomeEmail(emailData);

    if (result) {
      return res.json({
        success: true,
        message: `Welcome email sent successfully to ${email}`,
        data: {
          email: email,
          activationLink: activationLink,
        },
      });
    } else {
      return res.status(500).json({
        success: false,
        message: "Failed to send email. Check SMTP configuration.",
      });
    }
  } catch (error: any) {
    const { logger } = require("./utils/logger");
    logger.error("Error sending test welcome email:", error);

    let errorMessage = error.message || "Error sending email";

    // Provide helpful error messages
    if (
      errorMessage.includes("credentials") ||
      errorMessage.includes("authentication") ||
      errorMessage.includes("PLAIN")
    ) {
      errorMessage =
        "SMTP authentication failed. For Gmail, you MUST use an App Password (not your regular password). Steps: 1) Enable 2-Step Verification, 2) Go to https://myaccount.google.com/apppasswords, 3) Generate an App Password for 'Mail', 4) Use that 16-character password in SMTP_PASS";
    } else if (
      errorMessage.includes("connect") ||
      errorMessage.includes("ECONNREFUSED")
    ) {
      errorMessage =
        "Cannot connect to SMTP server. Please check SMTP_HOST and SMTP_PORT.";
    } else if (
      errorMessage.includes("ETIMEDOUT") ||
      errorMessage.includes("timeout")
    ) {
      errorMessage =
        "SMTP connection timeout. Check your network or firewall settings.";
    }

    return res.status(500).json({
      success: false,
      message: errorMessage,
      error: error.message,
    });
  }
});

// API routes
app.use("/api/v1/auth", authRoutes);
app.use("/api/v1/users", userRoutes);
app.use("/api/v1/alumni", alumniRoutes);
app.use("/api/v1/jobs", jobRoutes);
app.use("/api/v1/job-applications", jobApplicationRoutes);
app.use("/api/v1/events", eventRoutes);
app.use("/api/v1/news", newsRoutes);
app.use("/api/v1/news", savedNewsRoutes);
app.use("/api/v1/mentorship", mentorshipRoutes);
app.use("/api/v1/donations", donationRoutes);
app.use("/api/v1/invitations", invitationRoutes);
app.use("/api/v1/docs", docsRoutes);
app.use("/api/v1/gallery", galleryRoutes);
app.use("/api/v1/connections", connectionRoutes);
app.use("/api/v1/messages", messageRoutes);
app.use("/api/v1/notifications", notificationRoutes);
app.use("/api/v1/tenants", tenantRoutes);
app.use("/api/v1/college", tenantRoutes);
app.use("/api/v1/campaigns", campaignRoutes);
app.use("/api/v1/community", communityRoutes);
app.use("/api/v1/communities", communitiesRoutes);
app.use("/api/v1/community-posts", communityPostsRoutes);
app.use("/api/v1/community-memberships", communityMembershipsRoutes);
app.use("/api/v1/community-comments", communityCommentsRoutes);
app.use("/api/v1/upload", uploadRoutes);
app.use("/api/v1/mentoring-programs", mentoringProgramRoutes);
app.use("/api/v1/mentor-registrations", mentorRegistrationRoutes);
app.use("/api/v1/mentee-registrations", menteeRegistrationRoutes);
app.use("/api/v1/mentoring-approvals", mentoringApprovalRoutes);
app.use("/api/v1/email-templates", emailTemplateRoutes);
app.use("/api/v1/matching", matchingRoutes);
app.use("/api/v1/mentorship-communications", mentorshipCommunicationRoutes);
app.use("/api/v1/program-chat", programChatRoutes);
app.use("/api/v1", likesRoutes);
app.use("/api/v1", commentsRoutes);
app.use("/api/v1", sharesRoutes);
app.use("/api/v1/payments", paymentRoutes);
app.use("/api/v1/reports", reportRoutes);
app.use("/api/v1/categories", categoryRoutes);

// Serve static files with CORS headers
app.use(
  "/uploads",
  (req, res, next) => {
    // Set CORS headers for static files
    res.header("Access-Control-Allow-Origin", "*");
    res.header("Access-Control-Allow-Methods", "GET, OPTIONS");
    res.header(
      "Access-Control-Allow-Headers",
      "Origin, X-Requested-With, Content-Type, Accept"
    );
    res.header("Access-Control-Allow-Credentials", "true");
    res.header("Cross-Origin-Resource-Policy", "cross-origin");

    // Handle preflight requests
    if (req.method === "OPTIONS") {
      res.status(200).end();
      return;
    }

    next();
  },
  express.static("uploads")
);

// 404 handler
app.use(notFound);

// Global error handler
app.use(globalErrorHandler);

// Graceful shutdown
process.on("SIGTERM", () => {
  logger.info("SIGTERM received. Shutting down gracefully...");
  process.exit(0);
});

process.on("SIGINT", () => {
  logger.info("SIGINT received. Shutting down gracefully...");
  process.exit(0);
});

// Unhandled promise rejections
process.on("unhandledRejection", (reason: any, promise: Promise<any>) => {
  const err = reason instanceof Error ? reason : new Error(String(reason));
  logger.error("Unhandled Promise Rejection:", {
    error: err.message,
    stack: err.stack,
    reason: String(reason),
  });
  // Don't exit immediately - log and continue
  // Only exit if it's a critical error
  if (err.message?.includes("ECONNREFUSED") || err.message?.includes("EADDRINUSE")) {
    logger.error("Critical error detected, exiting...");
    process.exit(1);
  }
});

// Uncaught exceptions
process.on("uncaughtException", (err: Error) => {
  logger.error("Uncaught Exception:", {
    error: err.message,
    stack: err.stack,
  });
  // Only exit for critical errors
  if (err.message?.includes("ECONNREFUSED") || err.message?.includes("EADDRINUSE")) {
    logger.error("Critical error detected, exiting...");
    process.exit(1);
  }
  // For other errors, log and continue
  logger.warn("Non-critical error, continuing...");
});

// Setup cron job for auto-rejecting expired matches
const setupMatchingCronJob = () => {
  // Run every hour to check for expired matches
  setInterval(async () => {
    try {
      const { autoRejectExpiredMatches } = await import("./controllers/matchingController");
      const count = await autoRejectExpiredMatches();
      if (count > 0) {
        logger.info(`Auto-rejected ${count} expired match requests`);
      }
    } catch (error) {
      logger.error("Cron job error:", error);
    }
  }, 60 * 60 * 1000); // Every hour

  logger.info("Matching cron job scheduled (runs every hour)");
};

// Setup cron job for auto-sending mentee selection emails
const setupMenteeSelectionEmailCronJob = () => {
  // Run every 6 hours to check for programs where registration end dates have passed
  setInterval(async () => {
    try {
      const { autoSendMenteeSelectionEmails } = await import("./controllers/matchingController");
      const result = await autoSendMenteeSelectionEmails();
      if (result.programsProcessed > 0) {
        logger.info(
          `Auto-sent mentee selection emails: ${result.programsProcessed} programs processed, ${result.emailsSent} emails sent, ${result.errors} errors`
        );
      }
    } catch (error) {
      logger.error("Mentee selection email cron job error:", error);
    }
  }, 6 * 60 * 60 * 1000); // Every 6 hours

  logger.info("Mentee selection email cron job scheduled (runs every 6 hours)");
};

// Start the server
startServer().then(() => {
  // Setup cron jobs after server starts (with delay to ensure DB is connected)
  setTimeout(() => {
    setupMatchingCronJob();
    setupMenteeSelectionEmailCronJob();
  }, 5000); // 5 second delay to ensure everything is initialized
});

// Export socket service for use in other modules
export { socketService };
export default app;<|MERGE_RESOLUTION|>--- conflicted
+++ resolved
@@ -50,7 +50,6 @@
 import likesRoutes from "./routes/likes";
 import commentsRoutes from "./routes/comments";
 import sharesRoutes from "./routes/shares";
-<<<<<<< HEAD
 import mentoringProgramRoutes from "./routes/mentoringProgram";
 import mentorRegistrationRoutes from "./routes/mentorRegistration";
 import menteeRegistrationRoutes from "./routes/menteeRegistration";
@@ -62,7 +61,6 @@
 
 // Load environment variables
 dotenv.config();
-=======
 import paymentRoutes from "./routes/payment";
 import reportRoutes from "./routes/reports";
 import categoryRoutes from "./routes/category";
@@ -70,7 +68,6 @@
 import Event from "./models/Event";
 import Tenant from "./models/Tenant";
 import { emailService } from "./services/emailService";
->>>>>>> 51eb6bde
 
 const app = express();
 const server = createServer(app);
@@ -107,7 +104,6 @@
       logger.info(
         `🔗 API documentation available at http://localhost:${PORT}/api/v1/docs`
       );
-<<<<<<< HEAD
     }).on("error", (error: NodeJS.ErrnoException) => {
       if (error.code === "EADDRINUSE") {
         logger.error(`Port ${PORT} is already in use. Please kill the process using this port or use a different port.`);
@@ -116,7 +112,6 @@
       } else {
         logger.error("Failed to start server:", error);
         process.exit(1);
-=======
       logger.info(
         `🔌 Socket.IO server initialized for real-time communication`
       );
@@ -175,7 +170,6 @@
         logger.info("⏰ Daily reminder email job scheduled for 09:00");
       } catch (e) {
         logger.warn("Failed to schedule reminder job", e);
->>>>>>> 51eb6bde
       }
     });
   } catch (error: any) {
